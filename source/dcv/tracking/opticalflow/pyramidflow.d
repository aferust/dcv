﻿/**
Module contains optical flow pyramid implementation.

Pyramidal optical flow evaluation in $(BIG DCV) is designed to be a wrapper to actual optical flow algorithm. $(LINK2 #SparesePyramidFlow, Sparse) and 
$(LINK2 #DensePyramidFlow, dense) optical flow algorithms have a corresponding utility class which will evaluate the algorithm 
in $(LINK3 https://en.wikipedia.org/wiki/Pyramid_(image_processing)#Gaussian_pyramid, pyramid), coarse-to-fine fashion.

----
// Evaluate Horn-Schunck method in pyramid.
HornSchunckFlow hsFlow = new HornSchunckFlow(props);
DensePyramidFlow densePyramid = new DensePyramidFlow(hsFlow, pyramidLevels); 

auto flow = densePyramid.evaluate(current, next);
----

Copyright: Copyright Relja Ljubobratovic 2016.

Authors: Relja Ljubobratovic

License: $(LINK3 http://www.boost.org/LICENSE_1_0.txt, Boost Software License - Version 1.0).
*/
module dcv.tracking.opticalflow.pyramidflow;

import dcv.core.utils : emptySlice;
import dcv.core.image;
import dcv.imgproc.imgmanip : warp, resize;
import dcv.tracking.opticalflow.base;

/**
Sparse pyramidal optical flow utility class.
*/
class SparsePyramidFlow : SparseOpticalFlow
{

    private SparseOpticalFlow flowAlgorithm;
    private uint levelCount;

    this(SparseOpticalFlow flow, uint levels)
    in
    {
        assert(flow !is null);
        assert(levels > 0);
    }
    body
    {
        flowAlgorithm = flow;
        levelCount = levels;
    }

    override float[2][] evaluate(inout Image f1, inout Image f2, in float[2][] points,
            in float[2][] searchRegions, float[2][] flow = null, bool usePrevious = false)
    in
    {
        assert(!f1.empty && !f2.empty && f1.size == f2.size && f1.channels == 1 && f1.depth == f2.depth);
        assert(points.length == searchRegions.length);
        if (usePrevious)
        {
            assert(flow !is null);
            assert(points.length == flow.length);
        }
    }
    body
    {
        import std.algorithm.iteration : each;
        import std.array : uninitializedArray;

        size_t[2] size = [f1.height, f1.width];
        const auto pointCount = points.length;

        // pyramid flow array - each item is double sized flow from the next
        size_t[2][] flowPyramid;
        flowPyramid.length = levelCount;
        flowPyramid[$ - 1] = size.dup;

        foreach_reverse (i; 0 .. (levelCount - 1))
        {
            size[] /= 2;
            if (size[0] < 1 || size[1] < 1)
                throw new Exception("Pyramid downsampling exceeded minimal image size");
            flowPyramid[i] = size.dup;
        }

        auto flowScale = [cast(float)f1.height / cast(float)flowPyramid[0][0],
            cast(float)f1.width / cast(float)flowPyramid[0][1]];

        auto lpoints = points.dup;
        auto lsearchRegions = searchRegions.dup;

        lpoints.each!((ref v) => v = [v[0] / flowScale[0], v[1] / flowScale[1]]);
        lsearchRegions.each!((ref v) => v = [v[0] / flowScale[0], v[1] / flowScale[1]]);

        if (usePrevious)
        {
            flow.each!((ref v) => v = [v[0] / flowScale[0], v[1] / flowScale[1]]);
        }
        else
        {
            flow = uninitializedArray!(float[2][])(pointCount);
            flow[] = [0.0f, 0.0f];
        }

        auto h = f1.height;
        auto w = f1.width;

        Slice!(2, float*) current, next, f1s, f2s;
        switch (f1.depth) 
        {
            case BitDepth.BD_32:
                f1s = f1.sliced!float.reshape(f1.height, f1.width);
                f2s = f2.sliced!float.reshape(f2.height, f2.width);
                break;
            case BitDepth.BD_16:
                f1s = f1.sliced!ushort.reshape(f1.height, f1.width).asType!float;
                f2s = f2.sliced!ushort.reshape(f2.height, f2.width).asType!float;
                break;
            default:
                f1s = f1.sliced!ubyte.reshape(f1.height, f1.width).asType!float;
                f2s = f2.sliced!ubyte.reshape(f2.height, f2.width).asType!float;
        }

        // calculate pyramid flow
        foreach (i; 0 .. levelCount)
        {

            auto lh = flowPyramid[i][0];
            auto lw = flowPyramid[i][1];

            if (lh != h || lw != w)
            {
                current = f1s.resize([lh, lw]);
                next = f2s.resize([lh, lw]);
            }
            else
            {
                current = f1s;
                next = f2s;
            }

<<<<<<< HEAD
            flowAlgorithm.evaluate(current.as!ubyte.slice.asImage(f1.format),
                    next.as!ubyte.slice.asImage(f2.format), lpoints, lsearchRegions, flow, true);
=======
            flowAlgorithm.evaluate(current.asImage(f1.format), next.asImage(f2.format), lpoints,
                    lsearchRegions, flow, true);
>>>>>>> 76c9fd9c

            if (i < levelCount - 1)
            {
                flow.each!((ref v) => v = [v[0] * 2.0f, v[1] * 2.0f]);
                lpoints.each!((ref v) => v = [v[0] * 2, v[1] * 2]);
                lsearchRegions.each!((ref v) => v = [v[0] * 2, v[1] * 2]);
            }
        }

        return flow;
    }
}

/**
Dense pyramidal optical flow utility class.
*/
class DensePyramidFlow : DenseOpticalFlow
{

    private DenseOpticalFlow flowAlgorithm;
    private uint levelCount;

    this(DenseOpticalFlow flow, uint levels)
    in
    {
        assert(flow !is null);
        assert(levels > 0);
    }
    body
    {
        flowAlgorithm = flow;
        levelCount = levels;
    }

    override DenseFlow evaluate(inout Image f1, inout Image f2, DenseFlow prealloc = emptySlice!(3,
            float), bool usePrevious = false)
    in
    {
        assert(prealloc.length!2 == 2);
        assert(!f1.empty && f1.size == f2.size && f1.depth == f2.depth && f1.depth == BitDepth.BD_8);
        if (usePrevious)
        {
            assert(prealloc.length!0 == f1.height && prealloc.length!1 == f1.width);
        }
    }
    body
    {
        import dcv.core.utils : asType;

        size_t[2] size = [f1.height, f1.width];
        uint level = 0;

        // pyramid flow array - each item is double sized flow from the next
        size_t[2][] flowPyramid;
        flowPyramid.length = levelCount;
        flowPyramid[$ - 1] = size.dup;

        DenseFlow flow;

        foreach_reverse (i; 0 .. (levelCount - 1))
        {
            size[] /= 2;
            if (size[0] < 1 || size[1] < 1)
                throw new Exception("Pyramid downsampling exceeded minimal image size");
            flowPyramid[i] = size.dup;
        }

        // allocate flow for each pyramid level
        if (usePrevious)
        {
            flow = prealloc.resize(flowPyramid[0]);
        }
        else
        {
            flow = new float[flowPyramid[0][0] * flowPyramid[0][1] * 2].sliced(flowPyramid[0][0], flowPyramid[0][1], 2);
            flow[] = 0.0f;
        }

        auto h = f1.height;
        auto w = f1.width;

        Slice!(2, float*) current, next, corig, norig;
        switch (f1.depth) 
        {
            case BitDepth.BD_32:
                corig = f1.sliced!float.reshape(f1.height, f1.width);
                norig = f2.sliced!float.reshape(f2.height, f2.width);
                break;
            case BitDepth.BD_16:
                corig = f1.sliced!ushort.reshape(f1.height, f1.width).asType!float;
                norig = f2.sliced!ushort.reshape(f2.height, f2.width).asType!float;
                break;
            default:
                corig = f1.sliced.reshape(f1.height, f1.width).asType!float;
                norig = f2.sliced.reshape(f2.height, f2.width).asType!float;
        }

        // first flow used as indicator to skip the first warp.
        bool firstFlow = usePrevious;

        // calculate pyramid flow
        foreach (i; 0 .. levelCount)
        {
            auto lh = flow.length!0;
            auto lw = flow.length!1;

            if (lh != h || lw != w)
            {
                current = corig.resize([lh, lw]);
                next = norig.resize([lh, lw]);
            }
            else
            {
                current = corig;
                next = norig;
            }

            if (!firstFlow)
            {
                // warp the image using previous flow, 
                // except if this is the first level
                // or usePrevious is false.
                current = warp(current, flow);
            }

            // evaluate the flow algorithm
<<<<<<< HEAD
            auto lflow = flowAlgorithm.evaluate(current.as!ubyte.slice.asImage(f1.format), next.as!ubyte.slice.asImage(f2.format));
=======
            auto lflow = flowAlgorithm.evaluate(current.asImage(f1.format), next.asImage(f2.format));
>>>>>>> 76c9fd9c

            // add flow calculated in this iteration to previous one.
            flow[] += lflow;

            if (i < levelCount - 1)
            {
                flow = flow.resize(flowPyramid[i + 1]);
                flow[] *= 2.0f;
            }
            // assign the first flow indicator to false.
            firstFlow = false;
        }

        return flow;
    }

}

// TODO: implement functional tests.
version (unittest)
{

    import std.algorithm.iteration : map;
    import std.range : iota;
    import std.array : array;
    import std.random : uniform;

    private auto createImage()
    {
        return new Image(32, 32, ImageFormat.IF_MONO, BitDepth.BD_8, (32 * 32)
                .iota.map!(v => cast(ubyte)uniform(0, 255)).array);
    }

    class DummySparseFlow : SparseOpticalFlow
    {
        override float[2][] evaluate(inout Image f1, inout Image f2, in float[2][] points,
                in float[2][] searchRegions, float[2][] prevflow = null, bool usePrevious = false)
        {
            import std.array : uninitializedArray;

            return uninitializedArray!(float[2][])(points.length);
        }
    }

    class DummyDenseFlow : DenseOpticalFlow
    {
        override DenseFlow evaluate(inout Image f1, inout Image f2, DenseFlow prealloc = emptySlice!(3,
                float), bool usePrevious = false)
        {
            return new float[f1.height * f1.width * 2].sliced(f1.height, f1.width, 2);
        }
    }
}

unittest
{
    SparsePyramidFlow flow = new SparsePyramidFlow(new DummySparseFlow, 3);
    auto f1 = createImage();
    auto f2 = createImage();
    auto p = 10.iota.map!(v => cast(float[2])[cast(float)uniform(0, 2), cast(float)uniform(0, 2)]).array;
    auto r = 10.iota.map!(v => cast(float[2])[3.0f, 3.0f]).array;
    auto f = flow.evaluate(f1, f2, p, r);
    assert(f.length == p.length);
}

unittest
{
    DensePyramidFlow flow = new DensePyramidFlow(new DummyDenseFlow, 3);
    auto f1 = createImage();
    auto f2 = createImage();
    auto f = flow.evaluate(f1, f2);
    assert(f.length!0 == f1.height && f.length!1 == f1.width && f.length!2 == 2);
}<|MERGE_RESOLUTION|>--- conflicted
+++ resolved
@@ -110,12 +110,12 @@
                 f2s = f2.sliced!float.reshape(f2.height, f2.width);
                 break;
             case BitDepth.BD_16:
-                f1s = f1.sliced!ushort.reshape(f1.height, f1.width).asType!float;
-                f2s = f2.sliced!ushort.reshape(f2.height, f2.width).asType!float;
+                f1s = f1.sliced!ushort.reshape(f1.height, f1.width).as!float.slice;
+                f2s = f2.sliced!ushort.reshape(f2.height, f2.width).as!float.slice;
                 break;
             default:
-                f1s = f1.sliced!ubyte.reshape(f1.height, f1.width).asType!float;
-                f2s = f2.sliced!ubyte.reshape(f2.height, f2.width).asType!float;
+                f1s = f1.sliced!ubyte.reshape(f1.height, f1.width).as!float.slice;
+                f2s = f2.sliced!ubyte.reshape(f2.height, f2.width).as!float.slice;
         }
 
         // calculate pyramid flow
@@ -136,13 +136,8 @@
                 next = f2s;
             }
 
-<<<<<<< HEAD
-            flowAlgorithm.evaluate(current.as!ubyte.slice.asImage(f1.format),
-                    next.as!ubyte.slice.asImage(f2.format), lpoints, lsearchRegions, flow, true);
-=======
             flowAlgorithm.evaluate(current.asImage(f1.format), next.asImage(f2.format), lpoints,
                     lsearchRegions, flow, true);
->>>>>>> 76c9fd9c
 
             if (i < levelCount - 1)
             {
@@ -190,8 +185,6 @@
     }
     body
     {
-        import dcv.core.utils : asType;
-
         size_t[2] size = [f1.height, f1.width];
         uint level = 0;
 
@@ -232,12 +225,12 @@
                 norig = f2.sliced!float.reshape(f2.height, f2.width);
                 break;
             case BitDepth.BD_16:
-                corig = f1.sliced!ushort.reshape(f1.height, f1.width).asType!float;
-                norig = f2.sliced!ushort.reshape(f2.height, f2.width).asType!float;
+                corig = f1.sliced!ushort.reshape(f1.height, f1.width).as!float.slice;
+                norig = f2.sliced!ushort.reshape(f2.height, f2.width).as!float.slice;
                 break;
             default:
-                corig = f1.sliced.reshape(f1.height, f1.width).asType!float;
-                norig = f2.sliced.reshape(f2.height, f2.width).asType!float;
+                corig = f1.sliced.reshape(f1.height, f1.width).as!float.slice;
+                norig = f2.sliced.reshape(f2.height, f2.width).as!float.slice;
         }
 
         // first flow used as indicator to skip the first warp.
@@ -269,11 +262,7 @@
             }
 
             // evaluate the flow algorithm
-<<<<<<< HEAD
-            auto lflow = flowAlgorithm.evaluate(current.as!ubyte.slice.asImage(f1.format), next.as!ubyte.slice.asImage(f2.format));
-=======
             auto lflow = flowAlgorithm.evaluate(current.asImage(f1.format), next.asImage(f2.format));
->>>>>>> 76c9fd9c
 
             // add flow calculated in this iteration to previous one.
             flow[] += lflow;
